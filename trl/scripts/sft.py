# Copyright 2020-2025 The HuggingFace Team. All rights reserved.
#
# Licensed under the Apache License, Version 2.0 (the "License");
# you may not use this file except in compliance with the License.
# You may obtain a copy of the License at
#
#     http://www.apache.org/licenses/LICENSE-2.0
#
# Unless required by applicable law or agreed to in writing, software
# distributed under the License is distributed on an "AS IS" BASIS,
# WITHOUT WARRANTIES OR CONDITIONS OF ANY KIND, either express or implied.
# See the License for the specific language governing permissions and
# limitations under the License.

"""
<<<<<<< HEAD
# Full training python trl/scripts/sft.py \
    --model_name_or_path Qwen/Qwen2-0.5B \\ --dataset_name trl-lib/Capybara \\ --learning_rate 2.0e-5 \
    --num_train_epochs 1 \\ --packing \\ --per_device_train_batch_size 2 \\ --gradient_accumulation_steps 8 \
    --gradient_checkpointing \\ --eos_token '<|im_end|>' \\ --logging_steps 25 \\ --eval_strategy steps \\ --eval_steps
    100 \\ --output_dir Qwen2-0.5B-SFT \\ --push_to_hub

# LoRA python trl/scripts/sft.py \
    --model_name_or_path Qwen/Qwen2-0.5B \\ --dataset_name trl-lib/Capybara \\ --learning_rate 2.0e-4 \
    --num_train_epochs 1 \\ --packing \\ --per_device_train_batch_size 2 \\ --gradient_accumulation_steps 8 \
    --gradient_checkpointing \\ --eos_token '<|im_end|>' \\ --logging_steps 25 \\ --eval_strategy steps \\ --eval_steps
    100 \\ --use_peft \\ --lora_r 32 \\ --lora_alpha 16 \\ --output_dir Qwen2-0.5B-SFT \\ --push_to_hub
=======
# Full training
```
python trl/scripts/sft.py \
    --model_name_or_path Qwen/Qwen2-0.5B \
    --dataset_name trl-lib/Capybara \
    --learning_rate 2.0e-5 \
    --num_train_epochs 1 \
    --packing \
    --per_device_train_batch_size 2 \
    --gradient_accumulation_steps 8 \
    --gradient_checkpointing \
    --eos_token '<|im_end|>' \
    --eval_strategy steps \
    --eval_steps 100 \
    --output_dir Qwen2-0.5B-SFT \
    --push_to_hub
```

# LoRA
```
python trl/scripts/sft.py \
    --model_name_or_path Qwen/Qwen2-0.5B \
    --dataset_name trl-lib/Capybara \
    --learning_rate 2.0e-4 \
    --num_train_epochs 1 \
    --packing \
    --per_device_train_batch_size 2 \
    --gradient_accumulation_steps 8 \
    --gradient_checkpointing \
    --eos_token '<|im_end|>' \
    --eval_strategy steps \
    --eval_steps 100 \
    --use_peft \
    --lora_r 32 \
    --lora_alpha 16 \
    --output_dir Qwen2-0.5B-SFT \
    --push_to_hub
```
>>>>>>> 8bad863f
"""

import argparse

from datasets import load_dataset
from transformers import AutoConfig, AutoModelForCausalLM, AutoTokenizer
from transformers.models.auto.modeling_auto import MODEL_FOR_IMAGE_TEXT_TO_TEXT_MAPPING_NAMES

from trl import (
    ModelConfig,
    ScriptArguments,
    SFTConfig,
    SFTTrainer,
    TrlParser,
    clone_chat_template,
    get_kbit_device_map,
    get_peft_config,
    get_quantization_config,
)


def main(script_args, training_args, model_args):
    ################
    # Model init kwargs & Tokenizer
    ################
    quantization_config = get_quantization_config(model_args)
    model_kwargs = dict(
        revision=model_args.model_revision,
        trust_remote_code=model_args.trust_remote_code,
        attn_implementation=model_args.attn_implementation,
        torch_dtype=model_args.torch_dtype,
        use_cache=False if training_args.gradient_checkpointing else True,
        device_map=get_kbit_device_map() if quantization_config is not None else None,
        quantization_config=quantization_config,
    )

    # Create model
    config = AutoConfig.from_pretrained(model_args.model_name_or_path)
    valid_image_text_architectures = MODEL_FOR_IMAGE_TEXT_TO_TEXT_MAPPING_NAMES.values()

    if config.architectures and any(arch in valid_image_text_architectures for arch in config.architectures):
        from transformers import AutoModelForImageTextToText

        model_kwargs.pop("use_cache", None)  # Image models do not support cache
        model = AutoModelForImageTextToText.from_pretrained(model_args.model_name_or_path, **model_kwargs)
    else:
        model = AutoModelForCausalLM.from_pretrained(model_args.model_name_or_path, **model_kwargs)

    # Create tokenizer
    tokenizer = AutoTokenizer.from_pretrained(
        model_args.model_name_or_path, trust_remote_code=model_args.trust_remote_code, use_fast=True
    )

    # Set default chat template if needed
    if tokenizer.chat_template is None:
        # TODO: source should be passed as an argument
        model, tokenizer = clone_chat_template(model, tokenizer, "Qwen/Qwen3-0.6B")

    ################
    # Dataset
    ################
    dataset = load_dataset(script_args.dataset_name, name=script_args.dataset_config)

    ################
    # Training
    ################
    trainer = SFTTrainer(
        model=model,
        args=training_args,
        train_dataset=dataset[script_args.dataset_train_split],
        eval_dataset=dataset[script_args.dataset_test_split] if training_args.eval_strategy != "no" else None,
        processing_class=tokenizer,
        peft_config=get_peft_config(model_args),
    )

    trainer.train()

    # Save and push to hub
    trainer.save_model(training_args.output_dir)
    if training_args.push_to_hub:
        trainer.push_to_hub(dataset_name=script_args.dataset_name)


def make_parser(subparsers: argparse._SubParsersAction = None):
    dataclass_types = (ScriptArguments, SFTConfig, ModelConfig)
    if subparsers is not None:
        parser = subparsers.add_parser("sft", help="Run the SFT training script", dataclass_types=dataclass_types)
    else:
        parser = TrlParser(dataclass_types)
    return parser


if __name__ == "__main__":
    parser = make_parser()
    # When using the trl cli, this script may be run with additional arguments, corresponding accelerate arguments.
    # To ensure that their parsing does not interfere with the script arguments, parse the arguments with
    # `return_remaining_strings=True`, then ignore the remaining strings.
    script_args, training_args, model_args, _ = parser.parse_args_and_config(return_remaining_strings=True)
    main(script_args, training_args, model_args)<|MERGE_RESOLUTION|>--- conflicted
+++ resolved
@@ -13,20 +13,6 @@
 # limitations under the License.
 
 """
-<<<<<<< HEAD
-# Full training python trl/scripts/sft.py \
-    --model_name_or_path Qwen/Qwen2-0.5B \\ --dataset_name trl-lib/Capybara \\ --learning_rate 2.0e-5 \
-    --num_train_epochs 1 \\ --packing \\ --per_device_train_batch_size 2 \\ --gradient_accumulation_steps 8 \
-    --gradient_checkpointing \\ --eos_token '<|im_end|>' \\ --logging_steps 25 \\ --eval_strategy steps \\ --eval_steps
-    100 \\ --output_dir Qwen2-0.5B-SFT \\ --push_to_hub
-
-# LoRA python trl/scripts/sft.py \
-    --model_name_or_path Qwen/Qwen2-0.5B \\ --dataset_name trl-lib/Capybara \\ --learning_rate 2.0e-4 \
-    --num_train_epochs 1 \\ --packing \\ --per_device_train_batch_size 2 \\ --gradient_accumulation_steps 8 \
-    --gradient_checkpointing \\ --eos_token '<|im_end|>' \\ --logging_steps 25 \\ --eval_strategy steps \\ --eval_steps
-    100 \\ --use_peft \\ --lora_r 32 \\ --lora_alpha 16 \\ --output_dir Qwen2-0.5B-SFT \\ --push_to_hub
-=======
-# Full training
 ```
 python trl/scripts/sft.py \
     --model_name_or_path Qwen/Qwen2-0.5B \
@@ -64,7 +50,6 @@
     --output_dir Qwen2-0.5B-SFT \
     --push_to_hub
 ```
->>>>>>> 8bad863f
 """
 
 import argparse
