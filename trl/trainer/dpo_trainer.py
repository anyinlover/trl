--- conflicted
+++ resolved
@@ -189,37 +189,6 @@
             Hugging Face transformer model with a casual language modelling head. Used for implicit reward computation
             and loss. If no reference model is provided, the trainer will create a reference model with the same
             architecture as the model to be optimized.
-<<<<<<< HEAD
-        args (`DPOConfig`):
-            The DPO config arguments to use for training.
-        data_collator (`transformers.DataCollator`):
-            The data collator to use for training. If None is specified, the default data collator
-            (`DataCollatorForPreference`) will be used which will pad the sequences to the maximum length of the
-            sequences in the batch, given a dataset of paired sequences.
-        train_dataset (`datasets.Dataset`):
-            The dataset to use for training.
-        eval_dataset (`datasets.Dataset`):
-            The dataset to use for evaluation.
-        processing_class (`PreTrainedTokenizerBase` or `BaseImageProcessor` or `FeatureExtractionMixin` or `ProcessorMixin`, *optional*):
-            Processing class used to process the data. If provided, will be used to automatically process the inputs
-            for the model, and it will be saved along the model to make it easier to rerun an interrupted training or
-            reuse the fine-tuned model.
-        model_init (`Callable[[], transformers.PreTrainedModel]`):
-            The model initializer to use for training. If None is specified, the default model initializer will be
-            used.
-        compute_metrics (`Callable[[EvalPrediction], dict]`, *optional*):
-            The function to use to compute the metrics. Must take a `EvalPrediction` and return a dictionary string to
-            metric values.
-        callbacks (`list[transformers.TrainerCallback]`):
-            The callbacks to use for training.
-        optimizers (`tuple[torch.optim.Optimizer, torch.optim.lr_scheduler.LambdaLR]`):
-            The optimizer and scheduler to use for training.
-        preprocess_logits_for_metrics (`Callable[[torch.Tensor, torch.Tensor], torch.Tensor]`):
-            The function to use to preprocess the logits before computing the metrics.
-        peft_config (`dict`, defaults to `None`):
-            The PEFT configuration to use for training. If you pass a PEFT configuration, the model will be wrapped in
-            a PEFT model.
-=======
         args ([`DPOConfig`], *optional*, defaults to `None`):
             Configuration for this trainer. If `None`, a default configuration is used.
         data_collator (`DataCollator`, *optional*):
@@ -232,7 +201,8 @@
             - [Standard](dataset_formats#standard): Each sample contains plain text.
             - [Conversational](dataset_formats#conversational): Each sample contains structured messages (e.g., role
               and content).
-        eval_dataset ([`~datasets.Dataset`], [`~datasets.IterableDataset`] or `dict[str, Union[Dataset, IterableDataset]]`):
+        eval_dataset ([`~datasets.Dataset`], [`~datasets.IterableDataset`] or `dict[str, Union[Dataset,
+        IterableDataset]]`):
             Dataset to use for evaluation. It must meet the same requirements as `train_dataset`.
         processing_class ([`~transformers.PreTrainedTokenizerBase`], *optional*, defaults to `None`):
             Processing class used to process the data. If `None`, the processing class is loaded from the model's name
@@ -249,13 +219,16 @@
 
             If you want to remove one of the default callbacks used, use the [`~transformers.Trainer.remove_callback`]
             method.
-        optimizers (`tuple[torch.optim.Optimizer, torch.optim.lr_scheduler.LambdaLR]`, *optional*, defaults to `(None, None)`):
+        optimizers (`tuple[torch.optim.Optimizer, torch.optim.lr_scheduler.LambdaLR]`, *optional*, defaults to `(None,
+        None)`):
             A tuple containing the optimizer and the scheduler to use. Will default to an instance of [`AdamW`] on your
             model and a scheduler given by [`get_linear_schedule_with_warmup`] controlled by `args`.
-        optimizer_cls_and_kwargs (`Tuple[Type[torch.optim.Optimizer], Dict[str, Any]]`, *optional*, defaults to `None`):
+        optimizer_cls_and_kwargs (`Tuple[Type[torch.optim.Optimizer], Dict[str, Any]]`, *optional*, defaults to
+        `None`):
             A tuple containing the optimizer class and keyword arguments to use. Overrides `optim` and `optim_args` in
             `args`. Incompatible with the `optimizers` argument.
-        preprocess_logits_for_metrics (`Callable[[torch.Tensor, torch.Tensor], torch.Tensor]`, *optional*, defaults to `None`):
+        preprocess_logits_for_metrics (`Callable[[torch.Tensor, torch.Tensor], torch.Tensor]`, *optional*, defaults to
+        `None`):
             A function that preprocess the logits right before caching them at each evaluation step. Must take two
             tensors, the logits and the labels, and return the logits once processed as desired. The modifications made
             by this function will be reflected in the predictions received by `compute_metrics`.
@@ -263,7 +236,6 @@
             Note that the labels (second parameter) will be `None` if the dataset does not have them.
         peft_config ([`~peft.PeftConfig`], *optional*, defaults to `None`):
             PEFT configuration used to wrap the model. If `None`, the model is not wrapped.
->>>>>>> 8bad863f
     """
 
     _tag_names = ["trl", "dpo"]
