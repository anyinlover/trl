# Copyright 2020-2025 The HuggingFace Team. All rights reserved.
#
# Licensed under the Apache License, Version 2.0 (the "License");
# you may not use this file except in compliance with the License.
# You may obtain a copy of the License at
#
#     http://www.apache.org/licenses/LICENSE-2.0
#
# Unless required by applicable law or agreed to in writing, software
# distributed under the License is distributed on an "AS IS" BASIS,
# WITHOUT WARRANTIES OR CONDITIONS OF ANY KIND, either express or implied.
# See the License for the specific language governing permissions and
# limitations under the License.

from dataclasses import dataclass, field
from typing import Any, Optional

from transformers import TrainingArguments

from .sft_config import SFTConfig


@dataclass
class GKDConfig(SFTConfig):
    """
    Configuration class for [`GKDTrainer`].

    This class includes only the parameters that are specific to GKD training. For a full list of training arguments,
    please refer to the [`~transformers.TrainingArguments`] and [`SFTConfig`] documentation.

    Args:
        temperature (`float`, *optional*, defaults to `0.9`):
            Temperature for sampling. The higher the temperature, the more random the completions.
        lmbda (`float`, *optional*, defaults to `0.5`):
            Lambda parameter that controls the student data fraction (i.e., the proportion of on-policy
            student-generated outputs).
        beta (`float`, *optional*, defaults to `0.5`):
            Interpolation coefficient between `0.0` and `1.0` of the Generalized Jensen-Shannon Divergence loss. When
            beta is `0.0`, the loss is the KL divergence. When beta is `1.0`, the loss is the Inverse KL Divergence.
        max_new_tokens (`int`, *optional*, defaults to `128`):
            Maximum number of tokens to generate per completion.
        teacher_model_name_or_path (`str` or `None`, *optional*, defaults to `None`):
            Model name or path of the teacher model. If `None`, the teacher model will be the same as the model being
            trained.
        teacher_model_init_kwargs (`dict[str, Any]]` or `None`, *optional*, defaults to `None`):
            Keyword arguments to pass to `AutoModelForCausalLM.from_pretrained` when instantiating the teacher model
            from a string.
        disable_dropout (`bool`, *optional*, defaults to `True`):
            Whether to disable dropout in the model.
        seq_kd (`bool`, *optional*, defaults to `False`):
<<<<<<< HEAD
            Seq_kd parameter that controls whether to perform Sequence-Level KD (can be viewed as supervised FT
            on teacher-generated output).
        student_use_vllm (`bool`, *optional*, defaults to `False`):
            Whether to use vLLM for generating completions from the student model. Requires `vllm` to be installed.
        student_vllm_mode (`str`, *optional*, defaults to `"server"`):
            Mode for student vLLM integration. Either `"server"` (connect to a running TRL vLLM server) or
            `"colocate"` (run vLLM in the same process).
        student_vllm_server_host (`str`, *optional*, defaults to `"0.0.0.0"`):
            Host of the vLLM server for the student model (if `student_vllm_mode="server"`).
        student_vllm_server_port (`int`, *optional*, defaults to `8001`):
            Port of the vLLM server for the student model (if `student_vllm_mode="server"`).
        student_vllm_server_timeout (`float`, *optional*, defaults to `240.0`):
            Timeout for connecting to the student vLLM server (if `student_vllm_mode="server"`).
        student_vllm_gpu_memory_utilization (`float`, *optional*, defaults to `0.9`):
            GPU memory utilization for the colocated student vLLM engine (if `student_vllm_mode="colocate"`).
            It is recommended to set this to a low value if the student and teacher models share the same GPU.
        student_vllm_tensor_parallel_size (`int`, *optional*, defaults to `1`):
            Tensor parallel size for the colocated student vLLM engine (if `student_vllm_mode="colocate"`).
        student_vllm_guided_decoding_regex (`str` or `None`, *optional*, defaults to `None`):
            Regex for vLLM guided decoding for the student model.
        student_vllm_sync_frequency (`int`, *optional*, defaults to `1`):
            Frequency (in training steps) to synchronize student model weights to vLLM engine. Set to 1 to sync after every step.
=======
            Seq_kd parameter that controls whether to perform Sequence-Level KD (can be viewed as supervised FT on
            teacher-generated output).
>>>>>>> eef7a434
    """

    _VALID_DICT_FIELDS = TrainingArguments._VALID_DICT_FIELDS + ["teacher_model_init_kwargs"]

    temperature: float = field(
        default=0.9,
        metadata={"help": "Temperature for sampling. The higher the temperature, the more random the completions."},
    )
    lmbda: float = field(
        default=0.5,
        metadata={
            "help": "Lambda parameter that controls the student data fraction (i.e., the proportion of on-policy "
            "student-generated outputs)."
        },
    )
    beta: float = field(
        default=0.5,
        metadata={
            "help": "Interpolation coefficient between `0.0` and `1.0` of the Generalized Jensen-Shannon Divergence "
            "loss. When beta is `0.0`, the loss is the KL divergence. When beta is `1.0`, the loss is the Inverse KL "
            "Divergence."
        },
    )
    max_new_tokens: int = field(
        default=128,
        metadata={"help": "Maximum number of tokens to generate per completion."},
    )
    teacher_model_name_or_path: Optional[str] = field(
        default=None,
        metadata={
            "help": "Model name or path of the teacher model. If `None`, the teacher model will be the same as the "
            "model being trained."
        },
    )
    teacher_model_init_kwargs: Optional[dict[str, Any]] = field(
        default=None,
        metadata={
            "help": "Keyword arguments to pass to `AutoModelForCausalLM.from_pretrained` when instantiating the "
            "teacher model from a string."
        },
    )
    disable_dropout: bool = field(
        default=True,
        metadata={"help": "Whether to disable dropouts in `model`."},
    )
    seq_kd: bool = field(
        default=False,
        metadata={
            "help": "Seq_kd parameter that controls whether to perform Sequence-Level KD (can be viewed as supervised "
            "FT on teacher-generated output)."
        },
    )

    # VLLM parameters for student model
    student_use_vllm: bool = field(
        default=False,
        metadata={
            "help": "Whether to use vLLM for generating completions from the student model. Requires `vllm` to be installed."
        },
    )
    student_vllm_mode: str = field(
        default="server",
        metadata={
            "help": 'Mode for student vLLM integration. Either "server" (connect to a running TRL vLLM server) or "colocate" (run vLLM in the same process).'
        },
    )
    student_vllm_server_host: str = field(
        default="0.0.0.0",
        metadata={"help": 'Host of the vLLM server for the student model (if `student_vllm_mode="server"`).'},
    )
    student_vllm_server_port: int = field(
        default=8001,
        metadata={"help": 'Port of the vLLM server for the student model (if `student_vllm_mode="server"`).'},
    )
    student_vllm_server_timeout: float = field(
        default=240.0,
        metadata={"help": 'Timeout for connecting to the student vLLM server (if `student_vllm_mode="server"`).'},
    )
    student_vllm_gpu_memory_utilization: float = field(
        default=0.9,
        metadata={
            "help": 'GPU memory utilization for the colocated student vLLM engine (if `student_vllm_mode="colocate"`). It is recommended to set this to a low value if the student and teacher models share the same GPU.'
        },
    )
    student_vllm_tensor_parallel_size: int = field(
        default=1,
        metadata={
            "help": 'Tensor parallel size for the colocated student vLLM engine (if `student_vllm_mode="colocate"`).'
        },
    )
    student_vllm_guided_decoding_regex: Optional[str] = field(
        default=None,
        metadata={"help": "Regex for vLLM guided decoding for the student model."},
    )
    student_vllm_sync_frequency: int = field(
        default=1,
        metadata={
            "help": "Frequency (in training steps) to synchronize student model weights to vLLM engine. Set to 1 to sync after every step."
        },
    )

    def __post_init__(self):
        super().__post_init__()
        # check lmbda and beta are in the range [0, 1]
        if self.lmbda < 0.0 or self.lmbda > 1.0:
            raise ValueError("lmbda must be in the range [0.0, 1.0].")
        if self.beta < 0.0 or self.beta > 1.0:
            raise ValueError("beta must be in the range [0.0, 1.0].")<|MERGE_RESOLUTION|>--- conflicted
+++ resolved
@@ -48,9 +48,8 @@
         disable_dropout (`bool`, *optional*, defaults to `True`):
             Whether to disable dropout in the model.
         seq_kd (`bool`, *optional*, defaults to `False`):
-<<<<<<< HEAD
-            Seq_kd parameter that controls whether to perform Sequence-Level KD (can be viewed as supervised FT
-            on teacher-generated output).
+            Seq_kd parameter that controls whether to perform Sequence-Level KD (can be viewed as supervised FT on
+            teacher-generated output).
         student_use_vllm (`bool`, *optional*, defaults to `False`):
             Whether to use vLLM for generating completions from the student model. Requires `vllm` to be installed.
         student_vllm_mode (`str`, *optional*, defaults to `"server"`):
@@ -71,10 +70,6 @@
             Regex for vLLM guided decoding for the student model.
         student_vllm_sync_frequency (`int`, *optional*, defaults to `1`):
             Frequency (in training steps) to synchronize student model weights to vLLM engine. Set to 1 to sync after every step.
-=======
-            Seq_kd parameter that controls whether to perform Sequence-Level KD (can be viewed as supervised FT on
-            teacher-generated output).
->>>>>>> eef7a434
     """
 
     _VALID_DICT_FIELDS = TrainingArguments._VALID_DICT_FIELDS + ["teacher_model_init_kwargs"]
