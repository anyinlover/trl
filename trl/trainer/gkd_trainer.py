# Copyright 2020-2025 The HuggingFace Team. All rights reserved.
#
# Licensed under the Apache License, Version 2.0 (the "License");
# you may not use this file except in compliance with the License.
# You may obtain a copy of the License at
#
#     http://www.apache.org/licenses/LICENSE-2.0
#
# Unless required by applicable law or agreed to in writing, software
# distributed under the License is distributed on an "AS IS" BASIS,
# WITHOUT WARRANTIES OR CONDITIONS OF ANY KIND, either express or implied.
# See the License for the specific language governing permissions and
# limitations under the License.

import os
import random
import textwrap
from typing import Any, Callable, Optional, Union

import torch
import torch.nn as nn
import torch.nn.functional as F
from datasets import Dataset
from transformers import (
    AutoModelForCausalLM,
    BaseImageProcessor,
    DataCollator,
    FeatureExtractionMixin,
    GenerationConfig,
    PreTrainedModel,
    PreTrainedTokenizerBase,
    ProcessorMixin,
    is_wandb_available,
)
from transformers.trainer_callback import TrainerCallback
from transformers.trainer_utils import EvalPrediction
from transformers.utils import is_peft_available

from ..models import prepare_deepspeed
from ..models.utils import unwrap_model_for_generation
from .gkd_config import GKDConfig
from .sft_trainer import SFTTrainer
from .utils import (
    DataCollatorForChatML,
    disable_dropout_in_model,
    empty_cache,
    generate_model_card,
    get_comet_experiment_url,
)


if is_peft_available():
    from peft import PeftConfig

if is_wandb_available():
    import wandb


class GKDTrainer(SFTTrainer):
    _tag_names = ["trl", "gkd"]

    def __init__(
        self,
        model: Optional[Union[PreTrainedModel, nn.Module, str]] = None,
        teacher_model: Union[PreTrainedModel, nn.Module, str] = None,
        args: Optional[GKDConfig] = None,
        data_collator: Optional[DataCollator] = None,  # type: ignore
        train_dataset: Optional[Dataset] = None,
        eval_dataset: Optional[Union[Dataset, dict[str, Dataset]]] = None,
        processing_class: Optional[
            Union[PreTrainedTokenizerBase, BaseImageProcessor, FeatureExtractionMixin, ProcessorMixin]
        ] = None,
        compute_metrics: Optional[Callable[[EvalPrediction], dict]] = None,
        callbacks: Optional[list[TrainerCallback]] = None,
        optimizers: tuple[torch.optim.Optimizer, torch.optim.lr_scheduler.LambdaLR] = (None, None),
        preprocess_logits_for_metrics: Optional[Callable[[torch.Tensor, torch.Tensor], torch.Tensor]] = None,
        peft_config: Optional["PeftConfig"] = None,
        formatting_func: Optional[Callable] = None,
    ):
        # add remove_unused_columns=False to the dataclass args
        args.remove_unused_columns = False
        data_collator = DataCollatorForChatML(tokenizer=processing_class, max_length=args.max_length)

        super().__init__(
            model,
            args=args,
            data_collator=data_collator,
            train_dataset=train_dataset,
            eval_dataset=eval_dataset,
            processing_class=processing_class,
            compute_metrics=compute_metrics,
            callbacks=callbacks,
            optimizers=optimizers,
            preprocess_logits_for_metrics=preprocess_logits_for_metrics,
            peft_config=peft_config,
            formatting_func=formatting_func,
        )

        if args.teacher_model_init_kwargs is None:
            teacher_model_init_kwargs = {}
        elif not isinstance(teacher_model, str):
            raise ValueError(
                "You passed teacher_model_init_kwargs to the GKDConfig, but your teacher_model is already instantiated."
            )
        else:
            teacher_model_init_kwargs = args.teacher_model_init_kwargs
            teacher_model_init_kwargs["torch_dtype"] = (
                teacher_model_init_kwargs["torch_dtype"]
                if teacher_model_init_kwargs["torch_dtype"] in ["auto", None]
                else getattr(torch, teacher_model_init_kwargs["torch_dtype"])
            )

        if isinstance(teacher_model, str):
            teacher_model = AutoModelForCausalLM.from_pretrained(teacher_model, **teacher_model_init_kwargs)

        # Disable dropout in the model
        if args.disable_dropout:
            disable_dropout_in_model(self.model)

        if self.is_deepspeed_enabled:
            self.teacher_model = prepare_deepspeed(teacher_model, self.accelerator)
        else:
            self.teacher_model = self.accelerator.prepare_model(teacher_model, evaluation_mode=True)

        self.lmbda = args.lmbda
        self.beta = args.beta
        self.temperature = args.temperature
        self.seq_kd = args.seq_kd

        self.generation_config = GenerationConfig(
            max_new_tokens=args.max_new_tokens,
            temperature=args.temperature,
            do_sample=True,
            top_k=0,
            use_cache=False if args.gradient_checkpointing else True,
            pad_token_id=self.processing_class.pad_token_id,
        )
        # Set custom EOS tokens if they are specified by the model's generation
        # config. This is important for models with the Llama 3 chat template,
        # which use special tokens <|eot_id|> and <|eom_id|> to mark the end of
        # turns or messages.
        if (
            hasattr(self.model.generation_config, "eos_token_id")
            and self.model.generation_config.eos_token_id is not None
        ):
            self.generation_config.eos_token_id = self.model.generation_config.eos_token_id

    @staticmethod
    def generalized_jsd_loss(
        student_logits, teacher_logits, labels=None, beta=0.5, temperature=1.0, reduction="batchmean"
    ):
        """
        Compute the generalized Jensen-Shannon Divergence loss for knowledge distillation using F.kl_div. See Eq. (1)
        of https://huggingface.co/papers/2306.13649 for the definition.

        Args:
<<<<<<< HEAD
            student_logits: Tensor of shape (batch_size, sequence_length, vocab_size)
            teacher_logits: Tensor of shape (batch_size, sequence_length, vocab_size)
            labels:
                Tensor of shape (batch_size, sequence_length) with -100 for padding tokens to ignore when computing
                loss
            beta: Interpolation coefficient between 0 and 1 (default: 0.5)
            temperature: Softmax temperature (default: 1.0)
            reduction: Specifies the reduction to apply to the output (default: 'batchmean')
=======
            student_logits:
                Tensor of shape (batch_size, sequence_length, vocab_size)
            teacher_logits:
                Tensor of shape (batch_size, sequence_length, vocab_size)
            labels:
                Tensor of shape (batch_size, sequence_length) with -100 for padding tokens to ignore when computing
                loss
            beta:
                Interpolation coefficient between 0 and 1 (default: 0.5)
            temperature:
                Softmax temperature (default: 1.0)
            reduction:
                Specifies the reduction to apply to the output (default: 'batchmean')
>>>>>>> 8bad863f

        Returns:
            loss: Scalar tensor with the generalized JSD loss
        """

        # Apply temperature scaling
        student_logits = student_logits / temperature
        teacher_logits = teacher_logits / temperature

        # Compute log probabilities for student and probabilities for teacher
        student_log_probs = F.log_softmax(student_logits, dim=-1)
        teacher_log_probs = F.log_softmax(teacher_logits, dim=-1)

        if beta == 0:
            jsd = F.kl_div(student_log_probs, teacher_log_probs, reduction="none", log_target=True)
        elif beta == 1:
            jsd = F.kl_div(teacher_log_probs, student_log_probs, reduction="none", log_target=True)
        else:
            # Compute the log of the mixture distribution
            # log(a + b) = log(exp(log(a)) + exp(log(b))) -> for mixture
            beta = torch.tensor(beta, dtype=student_log_probs.dtype)
            mixture_log_probs = torch.logsumexp(
                torch.stack([student_log_probs + torch.log(1 - beta), teacher_log_probs + torch.log(beta)]),
                dim=0,
            )

            # Compute KL divergences using F.kl_div
            # PyTorch differs from the standard mathematical definition, so the order of the probability distributions is swapped compared to that defined in the paper.
            kl_teacher = F.kl_div(mixture_log_probs, teacher_log_probs, reduction="none", log_target=True)
            kl_student = F.kl_div(mixture_log_probs, student_log_probs, reduction="none", log_target=True)

            # Compute the Generalized Jensen-Shannon Divergence
            jsd = beta * kl_teacher + (1 - beta) * kl_student

        # Masking
        if labels is not None:
            mask = labels != -100
            jsd = jsd[mask]

        # Apply reduction
        if reduction == "batchmean":
            return jsd.sum() / mask.sum() if labels is not None else jsd.sum() / (jsd.size(0) * jsd.size(1))
        elif reduction == "sum":
            return jsd.sum()
        elif reduction == "mean":
            return jsd.mean()
        else:
            return jsd

    def compute_loss(self, model, inputs, return_outputs=False, num_items_in_batch=None):
        # compute student output
        outputs_student = model(
            input_ids=inputs["input_ids"],
            attention_mask=inputs["attention_mask"],
        )

        # compute teacher output in eval mode
        self.teacher_model.eval()
        with torch.no_grad():
            outputs_teacher = self.teacher_model(
                input_ids=inputs["input_ids"],
                attention_mask=inputs["attention_mask"],
            )

        # slice the logits for the generated tokens using the inputs["prompts"] lengths
        prompt_lengths = inputs["prompts"].shape[1]
        shifted_student_logits = outputs_student.logits[:, prompt_lengths - 1 : -1, :]
        shifted_teacher_logits = outputs_teacher.logits[:, prompt_lengths - 1 : -1, :]
        shifted_labels = inputs["labels"][:, prompt_lengths:]

        # compute loss
        loss = self.generalized_jsd_loss(
            student_logits=shifted_student_logits,
            teacher_logits=shifted_teacher_logits,
            labels=shifted_labels,
            beta=self.beta,
        )

        # empty cache
        empty_cache()

        # Return loss
        return (loss, outputs_student) if return_outputs else loss

    @staticmethod
    def generate_on_policy_outputs(model, inputs, generation_config, pad_token_id=None):
        # Generate output with respect to the prompt only
        generated_outputs = model.generate(
            input_ids=inputs["prompts"],
            attention_mask=inputs.get("prompt_attention_mask", None),
            generation_config=generation_config,
            return_dict_in_generate=True,
        )

        # Get the generated token IDs
        generated_tokens = generated_outputs.sequences
        # Calculate new attention mask
        new_attention_mask = torch.ones_like(generated_tokens)
        new_labels = generated_tokens.clone()

        # If there's pad_token_id, set attention mask to 0 for padding tokens
        if pad_token_id is not None:
            new_labels[new_labels == pad_token_id] = -100
            new_attention_mask[generated_tokens == pad_token_id] = 0

        return generated_tokens, new_attention_mask, new_labels

    def training_step(
        self, model: nn.Module, inputs: dict[str, Union[torch.Tensor, Any]], num_items_in_batch: Optional[int] = None
    ) -> torch.Tensor:
        """
        Perform a training step for the Generalized Knowledge Distillation (GKD) model.

        This method implements the on-policy learning approach described in the GKD paper. With probability
        `self.lmbda`, it generates new responses using the student model, which are then used for training instead of
        the original inputs.
        """
        if self.seq_kd:
            with unwrap_model_for_generation(self.teacher_model, self.accelerator) as unwrapped_model:
                new_input_ids, new_attention_mask, new_labels = self.generate_on_policy_outputs(
                    unwrapped_model, inputs, self.generation_config, self.processing_class.pad_token_id
                )
            inputs["input_ids"] = new_input_ids
            inputs["attention_mask"] = new_attention_mask
            inputs["labels"] = new_labels
        if random.random() <= self.lmbda:
            with unwrap_model_for_generation(model, self.accelerator) as unwrapped_model:
                new_input_ids, new_attention_mask, new_labels = self.generate_on_policy_outputs(
                    unwrapped_model, inputs, self.generation_config, self.processing_class.pad_token_id
                )
            inputs["input_ids"] = new_input_ids
            inputs["attention_mask"] = new_attention_mask
            inputs["labels"] = new_labels

        loss = super().training_step(model, inputs, num_items_in_batch)
        return loss

    def create_model_card(
        self,
        model_name: Optional[str] = None,
        dataset_name: Optional[str] = None,
        tags: Union[str, list[str], None] = None,
    ):
        """
        Creates a draft of a model card using the information available to the `Trainer`.

        Args:
            model_name (`str` or `None`, *optional*, defaults to `None`):
                Name of the model.
            dataset_name (`str` or `None`, *optional*, defaults to `None`):
                Name of the dataset used for training.
            tags (`str`, `list[str]` or `None`, *optional*, defaults to `None`):
                Tags to be associated with the model card.
        """
        if not self.is_world_process_zero():
            return

        if hasattr(self.model.config, "_name_or_path") and not os.path.isdir(self.model.config._name_or_path):
            base_model = self.model.config._name_or_path
        else:
            base_model = None

        # normalize `tags` to a mutable set
        if tags is None:
            tags = set()
        elif isinstance(tags, str):
            tags = {tags}
        else:
            tags = set(tags)

        if hasattr(self.model.config, "unsloth_version"):
            tags.add("unsloth")

        tags.update(self._tag_names)

        citation = textwrap.dedent("""\
        @inproceedings{agarwal2024on-policy,
            title = {{On-Policy Distillation of Language Models: Learning from Self-Generated Mistakes}}, author =
            {Rishabh Agarwal and Nino Vieillard and Yongchao Zhou and Piotr Stanczyk and Sabela Ramos Garea and
            Matthieu Geist and Olivier Bachem}, year = 2024, booktitle = {The Twelfth International Conference on
            Learning Representations, {ICLR} 2024, Vienna, Austria, May 7-11, 2024}, publisher = {OpenReview.net}, url
            = {https://openreview.net/forum?id=3zKtaqxLhW},
        }""")

        model_card = generate_model_card(
            base_model=base_model,
            model_name=model_name,
            hub_model_id=self.hub_model_id,
            dataset_name=dataset_name,
            tags=tags,
            wandb_url=wandb.run.get_url() if is_wandb_available() and wandb.run is not None else None,
            comet_url=get_comet_experiment_url(),
            trainer_name="GKD",
            trainer_citation=citation,
            paper_title="On-Policy Distillation of Language Models: Learning from Self-Generated Mistakes",
            paper_id="2306.13649",
        )

        model_card.save(os.path.join(self.args.output_dir, "README.md"))<|MERGE_RESOLUTION|>--- conflicted
+++ resolved
@@ -154,16 +154,6 @@
         of https://huggingface.co/papers/2306.13649 for the definition.
 
         Args:
-<<<<<<< HEAD
-            student_logits: Tensor of shape (batch_size, sequence_length, vocab_size)
-            teacher_logits: Tensor of shape (batch_size, sequence_length, vocab_size)
-            labels:
-                Tensor of shape (batch_size, sequence_length) with -100 for padding tokens to ignore when computing
-                loss
-            beta: Interpolation coefficient between 0 and 1 (default: 0.5)
-            temperature: Softmax temperature (default: 1.0)
-            reduction: Specifies the reduction to apply to the output (default: 'batchmean')
-=======
             student_logits:
                 Tensor of shape (batch_size, sequence_length, vocab_size)
             teacher_logits:
@@ -177,7 +167,6 @@
                 Softmax temperature (default: 1.0)
             reduction:
                 Specifies the reduction to apply to the output (default: 'batchmean')
->>>>>>> 8bad863f
 
         Returns:
             loss: Scalar tensor with the generalized JSD loss
