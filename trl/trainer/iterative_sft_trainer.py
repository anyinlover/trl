# Copyright 2020-2025 The HuggingFace Team. All rights reserved.
#
# Licensed under the Apache License, Version 2.0 (the "License");
# you may not use this file except in compliance with the License.
# You may obtain a copy of the License at
#
#     http://www.apache.org/licenses/LICENSE-2.0
#
# Unless required by applicable law or agreed to in writing, software
# distributed under the License is distributed on an "AS IS" BASIS,
# WITHOUT WARRANTIES OR CONDITIONS OF ANY KIND, either express or implied.
# See the License for the specific language governing permissions and
# limitations under the License.

import os
import warnings
from pathlib import Path
from typing import Callable, Optional, Union

import torch
from datasets import Dataset
from torch.utils.data import DataLoader
from transformers import (
    AutoModelForCausalLM,
    AutoTokenizer,
    BaseImageProcessor,
    DataCollator,
    DataCollatorForLanguageModeling,
    DataCollatorForSeq2Seq,
    FeatureExtractionMixin,
    PreTrainedModel,
    PreTrainedTokenizerBase,
    ProcessorMixin,
    Trainer,
    TrainingArguments,
    is_wandb_available,
)
from transformers.trainer_utils import EvalLoopOutput
from transformers.utils import is_peft_available

from ..core import PPODecorators
from .iterative_sft_config import IterativeSFTConfig
from .utils import generate_model_card, get_comet_experiment_url


if is_peft_available():
    from peft import PeftModel


if is_wandb_available():
    import wandb


class IterativeSFTTrainer(Trainer):
    """
    The IterativeSFTTrainer can be used to finetune models with methods that requires some steps between optimization.

    Args:
        model (`Union[str, PreTrainedModel]`):
            Model to be trained. Can be either:

            - A string, being the *model id* of a pretrained model hosted inside a model repo on huggingface.co, or a
              path to a *directory* containing model weights saved using
              [`~transformers.PreTrainedModel.save_pretrained`], e.g., `'./my_model_directory/'`. The model is loaded
<<<<<<< HEAD
              using [`~transformers.AutoModelForCausalLM.from_pretrained`] with the keywork arguments in
=======
              using [`~transformers.AutoModelForCausalLM.from_pretrained`] with the keyword arguments in
>>>>>>> 8bad863f
              `args.model_init_kwargs`.
            - A [`~transformers.PreTrainedModel`] object. Only causal language models are supported.
        args ([`IterativeSFTConfig`], *optional*, defaults to `None`):
            Configuration for this trainer. If `None`, a default configuration is used.
        data_collator (`DataCollator`, *optional*):
            Function to use to form a batch from a list of elements of the processed `train_dataset` or `eval_dataset`.
            Will default to [`~transformers.default_data_collator`] if no `processing_class` is provided, an instance
            of [`~transformers.DataCollatorWithPadding`] otherwise if the processing_class is a feature extractor or
            tokenizer.
        eval_dataset (`datasets.Dataset`):
            The dataset to use for evaluation.
        processing_class ([`~transformers.PreTrainedTokenizerBase`], *optional*, defaults to `None`):
            Processing class used to process the data. If `None`, the processing class is loaded from the model's name
            with [`~transformers.AutoTokenizer.from_pretrained`].
        optimizers (`tuple[torch.optim.Optimizer, torch.optim.lr_scheduler.LambdaLR]`):
            The optimizer and scheduler to use for training.
        preprocess_logits_for_metrics (`Callable[[torch.Tensor, torch.Tensor], torch.Tensor]`):
            The function to use to preprocess the logits before computing the metrics.
        compute_metrics (`Callable[[EvalPrediction], dict]`, *optional*):
            The function to use to compute the metrics. Must take a `EvalPrediction` and return a dictionary string to
            metric values.
        max_length (`int`, *optional*, deprecated):
            Maximum length of the tokenized sequence. Use `args.max_length` instead.
        truncation_mode (`str`, *optional*, deprecated):
            The truncation mode to use. Use `args.truncation_mode` instead.
        optimize_device_cache (`bool`, *optional*, deprecated):
            Whether to optimize accelerator cache. Use `args.optimize_device_cache` instead.
    """

    _tag_names = ["trl", "iterative-sft"]

    def __init__(
        self,
        model: Union[str, PreTrainedModel],
        args: Optional[Union[IterativeSFTConfig, TrainingArguments]] = None,
        data_collator: Optional[DataCollator] = None,
        eval_dataset: Optional[Union[Dataset, dict[str, Dataset]]] = None,
        processing_class: Optional[
            Union[PreTrainedTokenizerBase, BaseImageProcessor, FeatureExtractionMixin, ProcessorMixin]
        ] = None,
        optimizers: tuple[torch.optim.Optimizer, torch.optim.lr_scheduler.LambdaLR] = (
            None,
            None,
        ),
        preprocess_logits_for_metrics: Optional[Callable[[torch.Tensor, torch.Tensor], torch.Tensor]] = None,
        compute_metrics: Optional[Callable[[EvalLoopOutput], dict]] = None,
        # Deprecated parameters
        max_length: Optional[int] = None,
        truncation_mode: Optional[str] = None,
        optimize_device_cache: Optional[bool] = None,
    ):
        # Handle deprecated parameters
        deprecated_params = {}
        if max_length is not None:
            deprecated_params["max_length"] = max_length
            warnings.warn(
                "The `max_length` parameter is deprecated and will be removed in version 0.20. "
                "Pass it through the `args` parameter using `IterativeSFTConfig(max_length=...)` instead.",
                DeprecationWarning,
            )
        if truncation_mode is not None:
            deprecated_params["truncation_mode"] = truncation_mode
            warnings.warn(
                "The `truncation_mode` parameter is deprecated and will be removed in version 0.20. "
                "Pass it through the `args` parameter using `IterativeSFTConfig(truncation_mode=...)` instead.",
                DeprecationWarning,
            )
        if optimize_device_cache is not None:
            deprecated_params["optimize_device_cache"] = optimize_device_cache
            warnings.warn(
                "The `optimize_device_cache` parameter is deprecated and will be removed in version 0.20  "
                "Pass it through the `args` parameter using `IterativeSFTConfig(optimize_device_cache=...)` instead.",
                DeprecationWarning,
            )

        # Args
        model_id = model if isinstance(model, str) else model.config._name_or_path
        if args is None:
            model_name = model_id.split("/")[-1]
            args = IterativeSFTConfig(f"{model_name}-IterativeSFT")
        elif isinstance(args, TrainingArguments) and not isinstance(args, IterativeSFTConfig):
            dict_args = args.to_dict()
            dict_args["hub_token"] = args.hub_token  # to_dict hides the hub_token
            dict_args.pop("push_to_hub_token")
            args = IterativeSFTConfig(**dict_args)

        # Update args with deprecated parameters if provided
        if deprecated_params:
            for key, value in deprecated_params.items():
                setattr(args, key, value)

        # Handle the tokenizer
        if processing_class is None:
            processing_class = AutoTokenizer.from_pretrained(model_id)

        # Model
        if args.model_init_kwargs is not None and not isinstance(model, str):
            warnings.warn(
                "You passed model_init_kwargs to the `IterativeSFTConfig`, but your model is already instantiated. "
                "The `model_init_kwargs` will be ignored."
            )
        if isinstance(model, str):
            model = self._create_model_from_path(model, args)

        # PEFT configuration and model wrapping
        if is_peft_available() and isinstance(model, PeftModel):
            self.is_peft_model = True
        else:
            self.is_peft_model = False

        self.processing_class = processing_class
        self.is_encoder_decoder = getattr(model.config, "is_encoder_decoder", False)

        if data_collator is None:
            if self.is_encoder_decoder:
                self.data_collator = DataCollatorForSeq2Seq(
                    processing_class, label_pad_token_id=-100, pad_to_multiple_of=8
                )
            else:
                self.data_collator = DataCollatorForLanguageModeling(self.processing_class, mlm=False)
        else:
            self.data_collator = data_collator

        self.max_length = args.max_length
        self.truncation_mode = args.truncation_mode
        self.optimize_device_cache = args.optimize_device_cache

        super().__init__(
            model=model,
            args=args,
            data_collator=self.data_collator,
            eval_dataset=eval_dataset,
            processing_class=processing_class,
            compute_metrics=compute_metrics,
            optimizers=optimizers,
            preprocess_logits_for_metrics=preprocess_logits_for_metrics,
        )

        # Add tags for models that have been loaded with the correct transformers version
        if hasattr(self.model, "add_model_tags"):
            self.model.add_model_tags(self._tag_names)

        self.create_optimizer_and_scheduler(self.args.max_steps)

        # prepare model, optimizer and lr_scheduler
        self.model, self.optimizer, self.lr_scheduler = self.accelerator.prepare(
            self.model, self.optimizer, self.lr_scheduler
        )

        self.processing_class.truncation_side = "left" if self.truncation_mode == "keep_end" else "right"

        if not hasattr(self, "accelerator"):
            raise AttributeError(
                "Your `Trainer` does not have an `accelerator` object. Consider upgrading `transformers`."
            )

        PPODecorators.optimize_device_cache = self.optimize_device_cache

    def _create_model_from_path(self, model_path: str, args: IterativeSFTConfig) -> PreTrainedModel:
        """Creates a model from a path or model identifier."""
        model_init_kwargs = args.model_init_kwargs or {}
        return AutoModelForCausalLM.from_pretrained(model_path, **model_init_kwargs)

    def prepare_model_inputs(self, input_ids: torch.Tensor, attention_mask: torch.Tensor, labels: torch.Tensor):
        if attention_mask is None:
            attention_mask = [torch.ones_like(ids) for ids in input_ids]

        if self.is_encoder_decoder:
            input_data = self.data_collator(
                [
                    {"input_ids": ids, "attention_mask": att, "labels": lab}
                    for ids, att, lab in zip(input_ids, attention_mask, labels)
                ]
            ).to(self.model.device)

            input_data.pop("decoder_input_ids", None)  # This is directly computed inside the model

            input_data["labels"][input_data["labels"] == self.processing_class.pad_token_id] = -100

        else:
            input_data = self.data_collator(
                [{"input_ids": ids, "attention_mask": att} for ids, att in zip(input_ids, attention_mask)]
            ).to(self.model.device)

        # truncate in case the user has provided input_ids, attention_mask and labels
        if self.max_length is not None:
            if self.truncation_mode == "keep_start":
                input_data = {k: v[: self.max_length] for k, v in input_data.items()}
            elif self.truncation_mode == "keep_end":
                input_data = {k: v[-self.max_length :] for k, v in input_data.items()}
            else:
                raise ValueError(f"Unknown truncation mode: {self.truncation_mode}")

        return input_data

    @staticmethod
    def _step_safety_checker(
        input_ids: list[torch.LongTensor],
        attention_mask: list[torch.LongTensor],
        labels: list[torch.LongTensor],
        texts: list[str],
        texts_labels: list[str],
    ):
        """
        Check if the input data is valid for training.

        Args:
            input_ids (list[`torch.LongTensor`]):
                List of tensors containing the input_ids
            attention_mask (list[`torch.LongTensor`]):
                List of tensors containing the attention_mask
            labels (list[`torch.FloatTensor`]):
                List of tensors containing the labels
            texts (list[`str`]):
                List of string containing the text input.
            texts_labels (list[`str`]):
                List of string containing the text labels.

        Returns:
            `tuple`: The input data.
        """
        if texts is None:
            if attention_mask is None:
                for name, tensor_list in zip(["input_ids", "labels"], [input_ids, labels]):
                    if not isinstance(tensor_list, list):
                        raise ValueError(f"{name} must be a list of tensors - got {type(tensor_list)}")
                    if not isinstance(tensor_list[0], torch.Tensor):
                        raise ValueError(f"Elements in {name} must be tensors - got {type(tensor_list[0])}")
            else:
                for name, tensor_list in zip(
                    ["input_ids", "attention_mask", "labels"], [input_ids, attention_mask, labels]
                ):
                    if not isinstance(tensor_list, list):
                        raise ValueError(f"{name} must be a list of tensors - got {type(tensor_list)}")
                    if not isinstance(tensor_list[0], torch.Tensor):
                        raise ValueError(f"Elements in {name} must be tensors - got {type(tensor_list[0])}")
        else:
            if not isinstance(texts, list):
                raise ValueError(f"'text' must be a list of strings - got {type(texts)}")
            if not isinstance(texts[0], str):
                raise ValueError(f"Elements in 'text' must be strings - got {type(texts[0])}")
            if texts_labels is not None:
                if not isinstance(texts_labels, list):
                    raise ValueError(f"'text_labels' must be a list of strings - got {type(texts_labels)}")
                if not isinstance(texts_labels[0], str):
                    raise ValueError(f"Elements in 'text_labels' must be strings - got {type(texts_labels[0])}")

        return input_ids, attention_mask, labels, texts, texts_labels

    @PPODecorators.empty_device_cache()
    def step(
        self,
        input_ids: Optional[list[torch.LongTensor]] = None,
        attention_mask: Optional[list[torch.LongTensor]] = None,
        labels: Optional[list[torch.LongTensor]] = None,
        texts: Optional[list[str]] = None,
        texts_labels: Optional[list[str]] = None,
    ):
        """
        Run an optimisation step given a list of input_ids, attention_mask, and labels or a list of text and
        text_labels.

        Args:
            input_ids (list[`torch.LongTensor`]):
                List of tensors containing the input_ids (if not provided, text will be used)
            attention_mask (list[`torch.LongTensor`], , *optional*):
                List of tensors containing the attention_mask
            labels (list[`torch.FloatTensor`], *optional*):
                List of tensors containing the labels (if set to None, will default to input_ids)
            texts (list[`str`], *optional*):
                List of strings containing the text input (if not provided, input_ids will directly be used)
            texts_labels (list[`str`], *optional*):
                List of strings containing the text labels (if set to None, will default to text)

        Returns:
            `dict[str, Any]`: A summary of the training statistics
        """
        self.model.train()

        if self.state.global_step == 0:
            self.tr_loss = torch.tensor(0.0).to(self.args.device)
            self._globalstep_last_logged = self.state.global_step

        if input_ids is None and texts is None:
            raise ValueError("Step should include `input_ids` or `texts` as keyword arguments.")
        elif input_ids is not None and texts is not None:
            warnings.warn(
                "Both `input_ids` and `texts` argument are provided. `input_ids` will be ignored. "
                "Please provide only one of the two.",
                UserWarning,
            )

        if labels is None and texts_labels is None and self.is_encoder_decoder:
            raise ValueError(
                "No 'labels' or 'text_labels' are provided. When using an encoder-decoder architecture, 'labels' or 'text_labels' must be passed."
            )

        # Convert Column to list if not already
        input_ids = input_ids[:] if input_ids is not None else None
        attention_mask = attention_mask[:] if attention_mask is not None else None
        labels = labels[:] if labels is not None else None
        texts = texts[:] if texts is not None else None
        texts_labels = texts_labels[:] if texts_labels is not None else None

        input_ids, attention_mask, labels, texts, texts_labels = self._step_safety_checker(
            input_ids, attention_mask, labels, texts, texts_labels
        )

        if texts is not None:
            model_inputs = self.processing_class(
                texts, max_length=self.max_length, truncation=True, padding=True, return_tensors="pt"
            )

            input_ids, attention_mask = model_inputs["input_ids"], model_inputs["attention_mask"]

        if texts_labels is not None:
            labels = self.processing_class(
                texts, max_length=self.max_length, truncation=True, padding=True, return_tensors="pt"
            )["input_ids"]

        if labels is None:
            labels = input_ids

        model_inputs = self.prepare_model_inputs(input_ids, attention_mask, labels)

        model_inputs_names = list(model_inputs.keys())

        batch_dict = {}
        batch_dict.update(model_inputs)

        def collator(data):
            return_dict = dict()
            for key in data[0]:
                if key in ["input_ids", "attention_mask", "labels"]:
                    return_dict[key] = torch.stack([d[key] for d in data]).to(self.model.device)
            return return_dict

        batch_data = Dataset.from_dict(batch_dict)
        batch_data.set_format("torch")

        step_dataloader = DataLoader(
            batch_data,
            batch_size=self.args.per_device_train_batch_size,
            shuffle=True,
            collate_fn=collator,
        )

        for _, batch in enumerate(step_dataloader):
            with self.accelerator.accumulate(self.model):
                model_inputs = {k: batch[k] for k in model_inputs_names}
                loss = self.compute_loss(self.model, model_inputs)

                if self.args.n_gpu > 1:
                    loss = loss.mean()

                tr_loss_step = loss.detach()

                self.accelerator.backward(loss)

                if self.accelerator.sync_gradients and self.args.max_grad_norm is not None:
                    self.accelerator.clip_grad_norm_(
                        self.model.parameters(),
                        self.args.max_grad_norm,
                    )

                self.optimizer.step()
                self.optimizer.zero_grad()
                if self.lr_scheduler is not None:
                    self.lr_scheduler.step()

                self.state.global_step += 1

                # update stats etc
                self.tr_loss += tr_loss_step

                self._maybe_log_save_evaluate()

    def _maybe_log_save_evaluate(self):
        # check if eval is required
        if self.args.eval_steps is not None:
            if self.state.global_step % self.args.eval_steps == 0 and self.state.global_step != 0:
                self.evaluate(self.eval_dataset)

        # check if logging is required
        if self.args.logging_steps is not None:
            if self.state.global_step % self.args.logging_steps == 0 and self.state.global_step != 0:
                logs: dict[str, float] = {}

                tr_loss_scalar = self._nested_gather(self.tr_loss).mean().item()

                # reset tr_loss to zero
                self.tr_loss -= self.tr_loss

                logs["loss"] = round(tr_loss_scalar / (self.state.global_step - self._globalstep_last_logged), 4)
                logs["learning_rate"] = self._get_learning_rate()

                self._globalstep_last_logged = self.state.global_step

                self.log(logs)

    # Ensure the model card is saved along with the checkpoint
    def _save_checkpoint(self, model, trial):
        if self.args.hub_model_id is None:
            model_name = Path(self.args.output_dir).name
        else:
            model_name = self.args.hub_model_id.split("/")[-1]
        self.create_model_card(model_name=model_name)
        super()._save_checkpoint(model, trial)

    def create_model_card(
        self,
        model_name: Optional[str] = None,
        dataset_name: Optional[str] = None,
        tags: Union[str, list[str], None] = None,
    ):
        """
        Creates a draft of a model card using the information available to the `Trainer`.

        Args:
            model_name (`str` or `None`, *optional*, defaults to `None`):
                Name of the model.
            dataset_name (`str` or `None`, *optional*, defaults to `None`):
                Name of the dataset used for training.
            tags (`str`, `list[str]` or `None`, *optional*, defaults to `None`):
                Tags to be associated with the model card.
        """
        if not self.is_world_process_zero():
            return

        if hasattr(self.model.config, "_name_or_path") and not os.path.isdir(self.model.config._name_or_path):
            base_model = self.model.config._name_or_path
        else:
            base_model = None

        # normalize `tags` to a mutable set
        if tags is None:
            tags = set()
        elif isinstance(tags, str):
            tags = {tags}
        else:
            tags = set(tags)

        if hasattr(self.model.config, "unsloth_version"):
            tags.add("unsloth")

        tags.update(self._tag_names)

        model_card = generate_model_card(
            base_model=base_model,
            model_name=model_name,
            hub_model_id=self.hub_model_id,
            dataset_name=dataset_name,
            tags=tags,
            wandb_url=wandb.run.get_url() if is_wandb_available() and wandb.run is not None else None,
            comet_url=get_comet_experiment_url(),
            trainer_name="Iterative SFT",
        )

        model_card.save(os.path.join(self.args.output_dir, "README.md"))<|MERGE_RESOLUTION|>--- conflicted
+++ resolved
@@ -62,11 +62,7 @@
             - A string, being the *model id* of a pretrained model hosted inside a model repo on huggingface.co, or a
               path to a *directory* containing model weights saved using
               [`~transformers.PreTrainedModel.save_pretrained`], e.g., `'./my_model_directory/'`. The model is loaded
-<<<<<<< HEAD
-              using [`~transformers.AutoModelForCausalLM.from_pretrained`] with the keywork arguments in
-=======
               using [`~transformers.AutoModelForCausalLM.from_pretrained`] with the keyword arguments in
->>>>>>> 8bad863f
               `args.model_init_kwargs`.
             - A [`~transformers.PreTrainedModel`] object. Only causal language models are supported.
         args ([`IterativeSFTConfig`], *optional*, defaults to `None`):
