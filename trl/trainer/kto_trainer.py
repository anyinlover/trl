--- conflicted
+++ resolved
@@ -1009,12 +1009,8 @@
         """Compute the log probabilities of the given labels under the given logits.
 
         Args:
-<<<<<<< HEAD
-            logits: Logits of the model (unnormalized). Shape: (batch_size, sequence_length, vocab_size)
-=======
             logits:
                 Logits of the model (unnormalized). Shape: (batch_size, sequence_length, vocab_size)
->>>>>>> 8bad863f
             labels:
                 Labels for which to compute the log probabilities. Label tokens with a value of label_pad_token_id are
                 ignored. Shape: (batch_size, sequence_length)
