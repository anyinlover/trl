--- conflicted
+++ resolved
@@ -737,48 +737,6 @@
             self._save_checkpoint(model, trial)
             self.control = self.callback_handler.on_save(self.args, self.state, self.control)
 
-<<<<<<< HEAD
-    # Copy-pasted from transformers.Trainer to maintain compatibility with earlier versions.
-    # This can be removed once the minimum transformers version is updated to 4.47.
-    # Refer to https://github.com/huggingface/trl/pull/2288 for more details.
-    def _determine_best_metric(self, metrics, trial):
-        """
-        Determine if the model should be saved based on the evaluation metrics. If args.metric_for_best_model is not
-        set, the loss is used. Returns:
-            bool: True if a new best metric was found, else False
-        """
-        is_new_best_metric = False
-
-        if self.args.metric_for_best_model is not None:
-            metric_to_check = self.args.metric_for_best_model
-
-            if not metric_to_check.startswith("eval_"):
-                metric_to_check = f"eval_{metric_to_check}"
-
-            try:
-                metric_value = metrics[metric_to_check]
-            except KeyError as exc:
-                raise KeyError(
-                    f"The `metric_for_best_model` training argument is set to '{metric_to_check}', which is not found in the evaluation metrics. "
-                    f"The available evaluation metrics are: {list(metrics.keys())}. Consider changing the `metric_for_best_model` via the TrainingArguments."
-                ) from exc
-
-            operator = np.greater if self.args.greater_is_better else np.less
-
-            if self.state.best_metric is None:
-                self.state.best_metric = float("-inf") if self.args.greater_is_better else float("inf")
-
-            if operator(metric_value, self.state.best_metric):
-                run_dir = self._get_output_dir(trial=trial)
-                checkpoint_folder = f"{PREFIX_CHECKPOINT_DIR}-{self.state.global_step}"
-                output_dir = os.path.join(run_dir, checkpoint_folder)
-                self.state.best_metric = metric_value
-                self.state.best_model_checkpoint = output_dir
-
-                is_new_best_metric = True
-
-        return is_new_best_metric
-=======
     # Ensure the model card is saved along with the checkpoint
     def _save_checkpoint(self, model, trial):
         if self.args.hub_model_id is None:
@@ -787,7 +745,6 @@
             model_name = self.args.hub_model_id.split("/")[-1]
         self.create_model_card(model_name=model_name)
         super()._save_checkpoint(model, trial)
->>>>>>> 8bad863f
 
     def create_model_card(
         self,
