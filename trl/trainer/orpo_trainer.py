--- conflicted
+++ resolved
@@ -1,4 +1,4 @@
-# Copyright 2025 The HuggingFace Team. All rights reserved.
+# Copyright 2024 The HuggingFace Team. All rights reserved.
 #
 # Licensed under the Apache License, Version 2.0 (the "License");
 # you may not use this file except in compliance with the License.
@@ -49,12 +49,7 @@
 )
 from transformers.trainer_callback import TrainerCallback
 from transformers.trainer_utils import EvalLoopOutput
-<<<<<<< HEAD
 from transformers.utils import is_liger_kernel_available, is_peft_available, is_torch_fx_proxy
-from transformers.utils.deprecation import deprecate_kwarg
-=======
-from transformers.utils import is_peft_available, is_torch_fx_proxy
->>>>>>> a92e00e8
 
 from ..data_utils import maybe_apply_chat_template, maybe_extract_prompt
 from ..models import PreTrainedModelWrapper
@@ -769,39 +764,13 @@
         if self.aux_loss_enabled:
             model_kwargs["output_router_logits"] = True
 
-<<<<<<< HEAD
         # orpo nll target is with respect to the concatenated prompt + completionlabels
-=======
-        outputs = model(
-            concatenated_batch["concatenated_input_ids"],
-            attention_mask=concatenated_batch["concatenated_attention_mask"],
-            use_cache=False,
-            **model_kwargs,
-        )
-        all_logits = outputs.logits
-
-        def cross_entropy_loss(logits, labels):
-            if not self.is_encoder_decoder:
-                # Shift so that tokens < n predict n
-                logits = logits[..., :-1, :].contiguous()
-                labels = labels[..., 1:].contiguous()
-            # Flatten the tokens
-            loss_fct = nn.CrossEntropyLoss()
-            logits = logits.view(-1, logits.shape[-1])
-            labels = labels.view(-1)
-            # Enable model parallelism
-            labels = labels.to(logits.device)
-            loss = loss_fct(logits, labels)
-            return loss
-
->>>>>>> a92e00e8
         if self.is_encoder_decoder:
             labels = concatenated_batch["concatenated_labels"].clone()
         else:
             labels = concatenated_batch["concatenated_input_ids"].clone()
             attention_mask = concatenated_batch["concatenated_attention_mask"]
             labels = torch.where(attention_mask == 1, labels, self.label_pad_token_id)
-<<<<<<< HEAD
 
         if self.args.use_liger_loss:
             if self.is_encoder_decoder:
@@ -841,18 +810,6 @@
                 lm_head.bias if hasattr(lm_head, "bias") else None,
                 nll_target=labels[:, 1:] if not self.is_encoder_decoder else labels,
             )
-=======
-        # orpo chosen nll loss is computed over the full prompt and response
-        chosen_nll_loss = cross_entropy_loss(all_logits[:len_chosen], labels[:len_chosen])
-
-        all_logps = self.get_batch_logps(
-            all_logits,
-            concatenated_batch["concatenated_labels"],
-            average_log_prob=True,
-            is_encoder_decoder=self.is_encoder_decoder,
-            label_pad_token_id=self.label_pad_token_id,
-        )
->>>>>>> a92e00e8
 
             if self.aux_loss_enabled:
                 loss += self.aux_loss_coef * outputs.aux_loss
@@ -963,21 +920,17 @@
         reward_accuracies = (chosen_rewards > rejected_rewards).float()
 
         prefix = "eval_" if train_eval == "eval" else ""
-        metrics[f"{prefix}rewards/chosen"] = self.accelerator.gather_for_metrics(chosen_rewards).mean()
-        metrics[f"{prefix}rewards/rejected"] = self.accelerator.gather_for_metrics(rejected_rewards).mean()
-        metrics[f"{prefix}rewards/accuracies"] = self.accelerator.gather_for_metrics(reward_accuracies).mean()
-        metrics[f"{prefix}rewards/margins"] = self.accelerator.gather_for_metrics(
-            chosen_rewards - rejected_rewards
-        ).mean()
-        metrics[f"{prefix}logps/rejected"] = self.accelerator.gather_for_metrics(policy_rejected_logps).detach().mean()
-        metrics[f"{prefix}logps/chosen"] = self.accelerator.gather_for_metrics(policy_chosen_logps).detach().mean()
-        metrics[f"{prefix}logits/rejected"] = (
-            self.accelerator.gather_for_metrics(policy_rejected_logits).detach().mean()
-        )
-        metrics[f"{prefix}logits/chosen"] = self.accelerator.gather_for_metrics(policy_chosen_logits).detach().mean()
-        metrics[f"{prefix}nll_loss"] = self.accelerator.gather_for_metrics(policy_nll_loss).detach().mean()
-        metrics[f"{prefix}log_odds_ratio"] = self.accelerator.gather_for_metrics(log_odds_ratio).mean()
-        metrics[f"{prefix}log_odds_chosen"] = self.accelerator.gather_for_metrics(log_odds_chosen).mean()
+        metrics[f"{prefix}rewards/chosen"] = chosen_rewards.mean()
+        metrics[f"{prefix}rewards/rejected"] = rejected_rewards.mean()
+        metrics[f"{prefix}rewards/accuracies"] = reward_accuracies.mean()
+        metrics[f"{prefix}rewards/margins"] = (chosen_rewards - rejected_rewards).mean()
+        metrics[f"{prefix}logps/rejected"] = policy_rejected_logps.detach().mean()
+        metrics[f"{prefix}logps/chosen"] = policy_chosen_logps.detach().mean()
+        metrics[f"{prefix}logits/rejected"] = policy_rejected_logits.detach().mean()
+        metrics[f"{prefix}logits/chosen"] = policy_chosen_logits.detach().mean()
+        metrics[f"{prefix}nll_loss"] = policy_nll_loss.detach().mean()
+        metrics[f"{prefix}log_odds_ratio"] = log_odds_ratio
+        metrics[f"{prefix}log_odds_chosen"] = log_odds_chosen
         if is_torch_xla_available():
             xm.mark_step()  # needed because .item() calls
         for k, v in metrics.items():
@@ -1176,10 +1129,10 @@
         Creates a draft of a model card using the information available to the `Trainer`.
 
         Args:
-            model_name (`str` or `None`, *optional*, defaults to `None`):
-                Name of the model.
-            dataset_name (`str` or `None`, *optional*, defaults to `None`):
-                Name of the dataset used for training.
+            model_name (`str`, *optional*, defaults to `None`):
+                The name of the model.
+            dataset_name (`str`, *optional*, defaults to `None`):
+                The name of the dataset used for training.
             tags (`str`, `list[str]` or `None`, *optional*, defaults to `None`):
                 Tags to be associated with the model card.
         """
